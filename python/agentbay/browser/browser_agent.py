--- conflicted
+++ resolved
@@ -3,14 +3,11 @@
 from pydantic import BaseModel
 from agentbay.api.base_service import BaseService, OperationResult
 from agentbay.exceptions import BrowserError, AgentBayError
-<<<<<<< HEAD
-=======
 from agentbay.api.models import CallMcpToolRequest
 from agentbay.logger import get_logger
 
 # Initialize logger for this module
 logger = get_logger("browser_agent")
->>>>>>> 4354be8f
 
 T = TypeVar("T", bound=BaseModel)
 
@@ -260,13 +257,9 @@
             raise BrowserError("Browser must be initialized before calling act.")
         try:
             page_index, context_index = self._get_page_and_context_index(page)
-<<<<<<< HEAD
             print(
                 f"Acting on page: {page}, page_index: {page_index}, context_index: {context_index}"
             )
-=======
-            logger.info(f"Acting on page: {page}, page_index: {page_index}, context_index: {context_index}")
->>>>>>> 4354be8f
             args = {
                 "context_id": context_index,
                 "page_id": page_index,
@@ -331,17 +324,12 @@
         if not self.browser.is_initialized():
             raise BrowserError("Browser must be initialized before calling act_async.")
         try:
-<<<<<<< HEAD
             page_index, context_index = await self._get_page_and_context_index_async(
                 page
             )
             print(
                 f"Acting on page: {page}, page_index: {page_index}, context_index: {context_index}"
             )
-=======
-            page_index, context_index = await self._get_page_and_context_index_async(page)
-            logger.info(f"Acting on page: {page}, page_index: {page_index}, context_index: {context_index}")
->>>>>>> 4354be8f
             args = {
                 "context_id": context_index,
                 "page_id": page_index,
@@ -407,13 +395,9 @@
             raise BrowserError("Browser must be initialized before calling observe.")
         try:
             page_index, context_index = self._get_page_and_context_index(page)
-<<<<<<< HEAD
             print(
                 f"Observing page: {page}, page_index: {page_index}, context_index: {context_index}"
             )
-=======
-            logger.info(f"Observing page: {page}, page_index: {page_index}, context_index: {context_index}")
->>>>>>> 4354be8f
             args = {
                 "context_id": context_index,
                 "page_id": page_index,
@@ -437,13 +421,8 @@
 
                 results = []
                 observeResults = json.loads(data.get("observe_result", ""))
-<<<<<<< HEAD
                 print("observeResults =", observeResults)
 
-=======
-                logger.debug(f"observeResults = {observeResults}")
-                
->>>>>>> 4354be8f
                 for item in observeResults:
                     selector = item.get("selector", "")
                     description = item.get("description", "")
@@ -455,14 +434,10 @@
 
                 return True, results
             else:
-<<<<<<< HEAD
                 print(
                     f"Response from CallMcpTool - page_use_observe:",
                     response.error_message,
                 )
-=======
-                logger.error(f"Response from CallMcpTool - page_use_observe: {response.error_message}")
->>>>>>> 4354be8f
                 return False, []
 
         except Exception as e:
@@ -490,17 +465,12 @@
                 "Browser must be initialized before calling observe_async."
             )
         try:
-<<<<<<< HEAD
             page_index, context_index = await self._get_page_and_context_index_async(
                 page
             )
             print(
                 f"Observing page: {page}, page_index: {page_index}, context_index: {context_index}"
             )
-=======
-            page_index, context_index = await self._get_page_and_context_index_async(page)
-            logger.info(f"Observing page: {page}, page_index: {page_index}, context_index: {context_index}")
->>>>>>> 4354be8f
             args = {
                 "context_id": context_index,
                 "page_id": page_index,
@@ -524,13 +494,8 @@
 
                 results = []
                 observeResults = json.loads(data.get("observe_result", ""))
-<<<<<<< HEAD
                 print("observeResults =", observeResults)
 
-=======
-                logger.debug(f"observeResults = {observeResults}")
-                
->>>>>>> 4354be8f
                 for item in observeResults:
                     selector = item.get("selector", "")
                     description = item.get("description", "")
@@ -539,13 +504,9 @@
                     try:
                         arguments_dict = _json.loads(arguments_str)
                     except _json.JSONDecodeError:
-<<<<<<< HEAD
                         print(
                             f"Warning: Could not parse arguments as JSON: {arguments_str}"
                         )
-=======
-                        logger.warning(f"Could not parse arguments as JSON: {arguments_str}")
->>>>>>> 4354be8f
                         arguments_dict = arguments_str
                     results.append(
                         ObserveResult(selector, description, method, arguments_dict)
@@ -553,14 +514,10 @@
 
                 return True, results
             else:
-<<<<<<< HEAD
                 print(
                     f"Response from CallMcpTool - page_use_observe:",
                     response.error_message,
                 )
-=======
-                logger.error(f"Response from CallMcpTool - page_use_observe: {response.error_message}")
->>>>>>> 4354be8f
                 return False, []
 
         except Exception as e:
@@ -589,13 +546,9 @@
                 "instruction": options.instruction,
                 "schema": "schema: " + json.dumps(options.schema.model_json_schema()),
             }
-<<<<<<< HEAD
             print(
                 f"Extracting from page: {page}, page_index: {page_index}, context_index: {context_index}, args: {args}"
             )
-=======
-            logger.info(f"Extracting from page: {page}, page_index: {page_index}, context_index: {context_index}, args: {args}")
->>>>>>> 4354be8f
             if options.use_text_extract is not None:
                 args["use_text_extract"] = options.use_text_extract
             if options.use_vision is not None:
@@ -618,7 +571,6 @@
                     data = _json.loads(response.data)
                 else:
                     data = response.data
-<<<<<<< HEAD
                 print("extract data =", data)
                 extract_result = data.get("extract_result", "")
                 print("extract_result =", extract_result)
@@ -629,20 +581,6 @@
                     f"Response from CallMcpTool - page_use_extract:",
                     response.error_message,
                 )
-=======
-                logger.debug(f"extract data = {data}")
-                success = data.get("success", False)
-                extract_result = data.get("extract_result", "")
-                logger.debug(f"extract_result = {extract_result}")
-                extract_obj = None
-                if success:
-                    extract_obj = options.schema.model_validate_json(extract_result)
-                else:
-                    logger.error(f"Extract failed due to: {extract_result}")
-                return success, extract_obj
-            else:
-                logger.error(f"Response from CallMcpTool - page_use_extract: {response.error_message}")
->>>>>>> 4354be8f
                 return False, None
         except Exception as e:
             raise BrowserError(f"Failed to extract: {e}")
@@ -678,13 +616,9 @@
                 "instruction": options.instruction,
                 "schema": "schema: " + json.dumps(options.schema.model_json_schema()),
             }
-<<<<<<< HEAD
             print(
                 f"Extracting from page: {page}, page_index: {page_index}, context_index: {context_index}, args: {args}"
             )
-=======
-            logger.info(f"Extracting from page: {page}, page_index: {page_index}, context_index: {context_index}, args: {args}")
->>>>>>> 4354be8f
             if options.use_text_extract is not None:
                 args["use_text_extract"] = options.use_text_extract
             if options.use_vision is not None:
@@ -707,7 +641,6 @@
                     data = _json.loads(response.data)
                 else:
                     data = response.data
-<<<<<<< HEAD
                 print("extract data =", data)
                 extract_result = data.get("extract_result", "")
                 print("extract_result =", extract_result)
@@ -718,20 +651,6 @@
                     f"Response from CallMcpTool - page_use_extract:",
                     response.error_message,
                 )
-=======
-                logger.debug(f"extract data = {data}")
-                success = data.get("success", False)
-                extract_result = data.get("extract_result", "")
-                logger.debug(f"extract_result = {extract_result}")
-                extract_obj = None
-                if success:
-                    extract_obj = options.schema.model_validate_json(extract_result)
-                else:
-                    logger.error(f"Extract failed due to: {extract_result}")
-                return success, extract_obj
-            else:
-                logger.error(f"Response from CallMcpTool - page_use_extract: {response.error_message}")
->>>>>>> 4354be8f
                 return False, None
         except Exception as e:
             raise BrowserError(f"Failed to extract: {e}")
